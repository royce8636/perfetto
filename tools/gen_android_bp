#!/usr/bin/env python
# Copyright (C) 2017 The Android Open Source Project
#
# Licensed under the Apache License, Version 2.0 (the "License");
# you may not use this file except in compliance with the License.
# You may obtain a copy of the License at
#
#      http://www.apache.org/licenses/LICENSE-2.0
#
# Unless required by applicable law or agreed to in writing, software
# distributed under the License is distributed on an "AS IS" BASIS,
# WITHOUT WARRANTIES OR CONDITIONS OF ANY KIND, either express or implied.
# See the License for the specific language governing permissions and
# limitations under the License.

# This tool translates a collection of BUILD.gn files into a mostly equivalent
# Android.bp file for the Android Soong build system. The input to the tool is a
# JSON description of the GN build definition generated with the following
# command:
#
#   gn desc out --format=json --all-toolchains "//*" > desc.json
#
# The tool is then given a list of GN labels for which to generate Android.bp
# build rules. The dependencies for the GN labels are squashed to the generated
# Android.bp target, except for actions which get their own genrule. Some
# libraries are also mapped to their Android equivalents -- see |builtin_deps|.

import argparse
import errno
import json
import os
import re
import shutil
import subprocess
import sys

# Default targets to translate to the blueprint file.
default_targets = [
    '//:libperfetto',
    '//:libperfetto_android_internal',
    '//:perfetto_integrationtests',
    '//:perfetto_trace_protos',
    '//:perfetto_unittests',
    '//:perfetto',
    '//:traced',
    '//:traced_probes',
    '//:trace_to_text',
    '//:heapprofd_client',
    '//:heapprofd',
]

# Defines a custom init_rc argument to be applied to the corresponding output
# blueprint target.
target_initrc = {
    '//:traced': 'perfetto.rc',
    '//:heapprofd': 'heapprofd.rc',
}

target_host_supported = [
    '//:perfetto_trace_protos',
]

target_host_only = [
    '//:trace_to_text',
]

# Arguments for the GN output directory.
gn_args = 'target_os="android" target_cpu="arm" is_debug=false perfetto_build_with_android=true'

# All module names are prefixed with this string to avoid collisions.
module_prefix = 'perfetto_'

# Shared libraries which are directly translated to Android system equivalents.
library_whitelist = [
    "android.hardware.atrace@1.0",
    'android.hardware.health@2.0',
    "android.hardware.power.stats@1.0",
    'android',
    'base',
    'binder',
    'hidlbase',
    'hidltransport',
    'hwbinder',
    'log',
    'services',
    'utils',
]

# Name of the module which settings such as compiler flags for all other
# modules.
defaults_module = module_prefix + 'defaults'

# Location of the project in the Android source tree.
tree_path = 'external/perfetto'

# Compiler flags which are passed through to the blueprint.
cflag_whitelist = r'^-DPERFETTO.*$'

# Compiler defines which are passed through to the blueprint.
define_whitelist = r'^(GOOGLE_PROTO.*)|(PERFETTO_BUILD_WITH_ANDROID)$'

# Shared libraries which are not in PDK.
library_not_in_pdk = {
    'libandroid',
    'libservices',
}

# Additional arguments to apply to Android.bp rules.
additional_args = {
    'heapprofd_client': [
        ('include_dirs', ['bionic/libc']),
        ('static_libs', ['libasync_safe']),
    ],
    'traced_probes': [
      ('required', ['libperfetto_android_internal']),
    ],
    'libperfetto_android_internal': [
      ('static_libs', ['libhealthhalutils']),
    ],
}


def enable_gmock(module):
    module.static_libs.append('libgmock')


def enable_gtest_prod(module):
    module.static_libs.append('libgtest_prod')


def enable_gtest(module):
    assert module.type == 'cc_test'


def enable_protobuf_full(module):
    module.shared_libs.append('libprotobuf-cpp-full')


def enable_protobuf_lite(module):
    module.shared_libs.append('libprotobuf-cpp-lite')


def enable_protoc_lib(module):
    module.shared_libs.append('libprotoc')

def enable_libunwindstack(module):
    module.shared_libs.append('libunwindstack')
    module.shared_libs.append('libprocinfo')
    module.shared_libs.append('libbase')

def enable_libunwind(module):
    # libunwind is disabled on Darwin so we cannot depend on it.
    pass

def enable_sqlite(module):
    module.static_libs.append('libsqlite')

# Android equivalents for third-party libraries that the upstream project
# depends on.
builtin_deps = {
    '//buildtools:gmock': enable_gmock,
    '//buildtools:gtest': enable_gtest,
    '//gn:gtest_prod_config': enable_gtest_prod,
    '//buildtools:gtest_main': enable_gtest,
    '//buildtools:libunwind': enable_libunwind,
    '//buildtools:protobuf_full': enable_protobuf_full,
    '//buildtools:protobuf_lite': enable_protobuf_lite,
    '//buildtools:protoc_lib': enable_protoc_lib,
    '//buildtools:libunwindstack': enable_libunwindstack,
    '//buildtools:sqlite': enable_sqlite,
}

# ----------------------------------------------------------------------------
# End of configuration.
# ----------------------------------------------------------------------------


class Error(Exception):
    pass


class ThrowingArgumentParser(argparse.ArgumentParser):
    def __init__(self, context):
        super(ThrowingArgumentParser, self).__init__()
        self.context = context

    def error(self, message):
        raise Error('%s: %s' % (self.context, message))


class Module(object):
    """A single module (e.g., cc_binary, cc_test) in a blueprint."""

    def __init__(self, mod_type, name):
        self.type = mod_type
        self.name = name
        self.srcs = []
        self.comment = None
        self.shared_libs = []
        self.static_libs = []
        self.tools = []
        self.cmd = None
        self.host_supported = False
        self.init_rc = []
        self.out = []
        self.export_include_dirs = []
        self.generated_headers = []
        self.export_generated_headers = []
        self.defaults = []
        self.cflags = set()
        self.local_include_dirs = []
        self.include_dirs = []
        self.required = []
        self.user_debug_flag = False

    def to_string(self, output):
        if self.comment:
            output.append('// %s' % self.comment)
        output.append('%s {' % self.type)
        self._output_field(output, 'name')
        self._output_field(output, 'srcs')
        self._output_field(output, 'shared_libs')
        self._output_field(output, 'static_libs')
        self._output_field(output, 'tools')
        self._output_field(output, 'cmd', sort=False)
        self._output_field(output, 'host_supported')
        self._output_field(output, 'init_rc')
        self._output_field(output, 'out')
        self._output_field(output, 'export_include_dirs')
        self._output_field(output, 'generated_headers')
        self._output_field(output, 'export_generated_headers')
        self._output_field(output, 'defaults')
        self._output_field(output, 'cflags')
        self._output_field(output, 'local_include_dirs')
        self._output_field(output, 'include_dirs')
        self._output_field(output, 'required')

        disable_pdk = any(name in library_not_in_pdk for name in self.shared_libs)
        if self.user_debug_flag or disable_pdk:
            output.append('  product_variables: {')
            if disable_pdk:
                output.append('    pdk: {')
                output.append('      enabled: false,')
                output.append('    },')
            if self.user_debug_flag:
                output.append('    debuggable: {')
                output.append('      cflags: ["-DPERFETTO_BUILD_WITH_ANDROID_USERDEBUG"],')
                output.append('    },')
            output.append('  },')
        output.append('}')
        output.append('')

    def _output_field(self, output, name, sort=True):
        value = getattr(self, name)
        return self._write_value(output, name, value, sort)

    def _write_value(self, output, name, value, sort=True):
        if not value:
            return
        if isinstance(value, set):
            value = sorted(value)
        if isinstance(value, list):
            output.append('  %s: [' % name)
            for item in sorted(value) if sort else value:
                output.append('    "%s",' % item)
            output.append('  ],')
            return
        if isinstance(value, bool):
           output.append('  %s: true,' % name)
           return
        output.append('  %s: "%s",' % (name, value))


class Blueprint(object):
    """In-memory representation of an Android.bp file."""

    def __init__(self):
        self.modules = {}

    def add_module(self, module):
        """Adds a new module to the blueprint, replacing any existing module
        with the same name.

        Args:
            module: Module instance.
        """
        self.modules[module.name] = module

    def to_string(self, output):
        for m in sorted(self.modules.itervalues(), key=lambda m: m.name):
            m.to_string(output)


def label_to_path(label):
    """Turn a GN output label (e.g., //some_dir/file.cc) into a path."""
    assert label.startswith('//')
    return label[2:]


def label_to_module_name(label):
    """Turn a GN label (e.g., //:perfetto_tests) into a module name."""
    module = re.sub(r'^//:?', '', label)
    module = re.sub(r'[^a-zA-Z0-9_]', '_', module)
    if not module.startswith(module_prefix) and label not in default_targets:
        return module_prefix + module
    return module


def label_without_toolchain(label):
    """Strips the toolchain from a GN label.

    Return a GN label (e.g //buildtools:protobuf(//gn/standalone/toolchain:
    gcc_like_host) without the parenthesised toolchain part.
    """
    return label.split('(')[0]


def is_supported_source_file(name):
    """Returns True if |name| can appear in a 'srcs' list."""
    return os.path.splitext(name)[1] in ['.c', '.cc', '.proto']


def is_generated_by_action(desc, label):
    """Checks if a label is generated by an action.

    Returns True if a GN output label |label| is an output for any action,
    i.e., the file is generated dynamically.
    """
    for target in desc.itervalues():
        if target['type'] == 'action' and label in target['outputs']:
            return True
    return False


def apply_module_dependency(blueprint, desc, module, dep_name):
    """Recursively collect dependencies for a given module.

    Walk the transitive dependencies for a GN target and apply them to a given
    module. This effectively flattens the dependency tree so that |module|
    directly contains all the sources, libraries, etc. in the corresponding GN
    dependency tree.

    Args:
        blueprint: Blueprint instance which is being generated.
        desc: JSON GN description.
        module: Module to which dependencies should be added.
        dep_name: GN target of the dependency.
    """
    # If the dependency refers to a library which we can replace with an Android
    # equivalent, stop recursing and patch the dependency in.
    if label_without_toolchain(dep_name) in builtin_deps:
        builtin_deps[label_without_toolchain(dep_name)](module)
        return

    # Similarly some shared libraries are directly mapped to Android
    # equivalents.
    target = desc[dep_name]
    for lib in target.get('libs', []):
        # Generally library names sould be mangled as 'libXXX', unless they are
        # HAL libraries (e.g., android.hardware.health@2.0).
        android_lib = lib if '@' in lib else 'lib' + lib
        if lib in library_whitelist and not android_lib in module.shared_libs:
            module.shared_libs.append(android_lib)

    type = target['type']
    if type == 'action':
        create_modules_from_target(blueprint, desc, dep_name)
        # Depend both on the generated sources and headers -- see
        # make_genrules_for_action.
        module.srcs.append(':' + label_to_module_name(dep_name))
        module.generated_headers.append(
            label_to_module_name(dep_name) + '_headers')
    elif type == 'static_library' and label_to_module_name(
            dep_name) != module.name:
        create_modules_from_target(blueprint, desc, dep_name)
        module.static_libs.append(label_to_module_name(dep_name))
    elif type == 'shared_library' and label_to_module_name(
            dep_name) != module.name:
        module.shared_libs.append(label_to_module_name(dep_name))
    elif type in ['group', 'source_set', 'executable', 'static_library'
                  ] and 'sources' in target:
        # Ignore source files that are generated by actions since they will be
        # implicitly added by the genrule dependencies.
        module.srcs.extend(
            label_to_path(src) for src in target['sources']
            if is_supported_source_file(src)
            and not is_generated_by_action(desc, src))
    module.cflags |= _get_cflags(target)


def make_genrules_for_action(blueprint, desc, target_name):
    """Generate genrules for a GN action.

    GN actions are used to dynamically generate files during the build. The
    Soong equivalent is a genrule. This function turns a specific kind of
    genrule which turns .proto files into source and header files into a pair
    equivalent genrules.

    Args:
        blueprint: Blueprint instance which is being generated.
        desc: JSON GN description.
        target_name: GN target for genrule generation.

    Returns:
        A (source_genrule, header_genrule) module tuple.
    """
    target = desc[target_name]

    # We only support genrules which call protoc (with or without a plugin) to
    # turn .proto files into header and source files.
    args = target['args']
    if not args[0].endswith('/protoc'):
        raise Error('Unsupported action in target %s: %s' % (target_name,
                                                             target['args']))
    parser = ThrowingArgumentParser('Action in target %s (%s)' %
                                    (target_name, ' '.join(target['args'])))
    parser.add_argument('--proto_path')
    parser.add_argument('--cpp_out')
    parser.add_argument('--plugin')
    parser.add_argument('--plugin_out')
    parser.add_argument('--descriptor_set_out')
    parser.add_argument('--include_imports', action='store_true')
    parser.add_argument('protos', nargs=argparse.REMAINDER)
    args = parser.parse_args(args[1:])

    # Depending on whether we are using the default protoc C++ generator or the
    # protozero plugin, the output dir is passed as:
    # --cpp_out=gen/xxx or
    # --plugin_out=:gen/xxx or
    # --plugin_out=wrapper_namespace=pbzero:gen/xxx
    gen_dir = args.cpp_out if args.cpp_out else args.plugin_out.split(':')[1]
    assert gen_dir.startswith('gen/')
    gen_dir = gen_dir[4:]
    cpp_out_dir = ('$(genDir)/%s/%s' % (tree_path, gen_dir)).rstrip('/')

    # TODO(skyostil): Is there a way to avoid hardcoding the tree path here?
    # TODO(skyostil): Find a way to avoid creating the directory.
    cmd = [
        'mkdir -p %s &&' % cpp_out_dir,
        '$(location aprotoc)',
        '--cpp_out=%s' % cpp_out_dir
    ]

    # We create two genrules for each action: one for the protobuf headers and
    # another for the sources. This is because the module that depends on the
    # generated files needs to declare two different types of dependencies --
    # source files in 'srcs' and headers in 'generated_headers' -- and it's not
    # valid to generate .h files from a source dependency and vice versa.
    source_module = Module('genrule', label_to_module_name(target_name))
    source_module.srcs.extend(label_to_path(src) for src in target['sources'])
    source_module.tools = ['aprotoc']

    header_module = Module('genrule',
                           label_to_module_name(target_name) + '_headers')
    header_module.srcs = source_module.srcs[:]
    header_module.tools = source_module.tools[:]
    header_module.export_include_dirs = [gen_dir or '.']

    # In GN builds the proto path is always relative to the output directory
    # (out/tmp.xxx).
    assert args.proto_path.startswith('../../')
    cmd += [ '--proto_path=%s/%s' % (tree_path, args.proto_path[6:])]

    namespaces = ['pb']
    if args.plugin:
        _, plugin = os.path.split(args.plugin)
        # TODO(skyostil): Can we detect this some other way?
        if plugin == 'ipc_plugin':
            namespaces.append('ipc')
        elif plugin == 'protoc_plugin':
            namespaces = ['pbzero']
        for dep in target['deps']:
            if desc[dep]['type'] != 'executable':
                continue
            _, executable = os.path.split(desc[dep]['outputs'][0])
            if executable == plugin:
                cmd += [
                    '--plugin=protoc-gen-plugin=$(location %s)' %
                    label_to_module_name(dep)
                ]
                source_module.tools.append(label_to_module_name(dep))
                # Also make sure the module for the tool is generated.
                create_modules_from_target(blueprint, desc, dep)
                break
        else:
            raise Error('Unrecognized protoc plugin in target %s: %s' %
                        (target_name, args[i]))
    if args.plugin_out:
        plugin_args = args.plugin_out.split(':')[0]
        cmd += ['--plugin_out=%s:%s' % (plugin_args, cpp_out_dir)]

    cmd += ['$(in)']
    source_module.cmd = ' '.join(cmd)
    header_module.cmd = source_module.cmd
    header_module.tools = source_module.tools[:]

    for ns in namespaces:
        source_module.out += [
            '%s/%s' % (tree_path, src.replace('.proto', '.%s.cc' % ns))
            for src in source_module.srcs
        ]
        header_module.out += [
            '%s/%s' % (tree_path, src.replace('.proto', '.%s.h' % ns))
            for src in header_module.srcs
        ]
    return source_module, header_module


def _get_cflags(target):
    cflags = set(flag for flag in target.get('cflags', [])
        if re.match(cflag_whitelist, flag))
    cflags |= set("-D%s" % define for define in target.get('defines', [])
                  if re.match(define_whitelist, define))
    return cflags


def create_modules_from_target(blueprint, desc, target_name):
    """Generate module(s) for a given GN target.

    Given a GN target name, generate one or more corresponding modules into a
    blueprint.

    Args:
        blueprint: Blueprint instance which is being generated.
        desc: JSON GN description.
        target_name: GN target for module generation.
    """
    target = desc[target_name]
    if target['type'] == 'executable':
        if 'host' in target['toolchain'] or target_name in target_host_only:
            module_type = 'cc_binary_host'
        elif target.get('testonly'):
            module_type = 'cc_test'
        else:
            module_type = 'cc_binary'
        modules = [Module(module_type, label_to_module_name(target_name))]
    elif target['type'] == 'action':
        modules = make_genrules_for_action(blueprint, desc, target_name)
    elif target['type'] == 'static_library':
        module = Module('cc_library_static', label_to_module_name(target_name))
        module.export_include_dirs = ['include']
        modules = [module]
    elif target['type'] == 'shared_library':
        modules = [
            Module('cc_library_shared', label_to_module_name(target_name))
        ]
    else:
        raise Error('Unknown target type: %s' % target['type'])

    for module in modules:
        module.comment = 'GN target: %s' % target_name
        if target_name in target_initrc:
          module.init_rc = [target_initrc[target_name]]
        if target_name in target_host_supported:
          module.host_supported = True

        # Don't try to inject library/source dependencies into genrules because
        # they are not compiled in the traditional sense.
        if module.type != 'genrule':
            module.defaults = [defaults_module]
            apply_module_dependency(blueprint, desc, module, target_name)
            for dep in resolve_dependencies(desc, target_name):
                apply_module_dependency(blueprint, desc, module, dep)

        # If the module is a static library, export all the generated headers.
        if module.type == 'cc_library_static':
            module.export_generated_headers = module.generated_headers

        # Merge in additional hardcoded arguments.
        for key, add_val in additional_args.get(module.name, []):
          curr = getattr(module, key)
          if add_val and isinstance(add_val, list) and isinstance(curr, list):
            curr.extend(add_val)
          else:
            raise Error('Unimplemented type of additional_args')

        blueprint.add_module(module)


def resolve_dependencies(desc, target_name):
    """Return the transitive set of dependent-on targets for a GN target.

    Args:
        blueprint: Blueprint instance which is being generated.
        desc: JSON GN description.

    Returns:
        A set of transitive dependencies in the form of GN targets.
    """

    if label_without_toolchain(target_name) in builtin_deps:
        return set()
    target = desc[target_name]
    resolved_deps = set()
    for dep in target.get('deps', []):
        resolved_deps.add(dep)
        # Ignore the transitive dependencies of actions because they are
        # explicitly converted to genrules.
        if desc[dep]['type'] == 'action':
            continue
        # Dependencies on shared libraries shouldn't propagate any transitive
        # dependencies but only depend on the shared library target
        if desc[dep]['type'] == 'shared_library':
            continue
        resolved_deps.update(resolve_dependencies(desc, dep))
    return resolved_deps


def create_blueprint_for_targets(desc, targets):
    """Generate a blueprint for a list of GN targets."""
    blueprint = Blueprint()

    # Default settings used by all modules.
    defaults = Module('cc_defaults', defaults_module)
    defaults.local_include_dirs = ['include']
    defaults.cflags = [
        '-Wno-error=return-type',
        '-Wno-sign-compare',
        '-Wno-sign-promo',
        '-Wno-unused-parameter',
        '-fvisibility=hidden',
        '-Oz',
    ]
    defaults.user_debug_flag = True
<<<<<<< HEAD
    defaults.lto = None
=======
>>>>>>> afd2cf80

    blueprint.add_module(defaults)
    for target in targets:
        create_modules_from_target(blueprint, desc, target)
    return blueprint


def repo_root():
    """Returns an absolute path to the repository root."""

    return os.path.join(
        os.path.realpath(os.path.dirname(__file__)), os.path.pardir)


def create_build_description():
    """Creates the JSON build description by running GN."""

    out = os.path.join(repo_root(), 'out', 'tmp.gen_android_bp')
    try:
        try:
            os.makedirs(out)
        except OSError as e:
            if e.errno != errno.EEXIST:
                raise
        subprocess.check_output(
            ['gn', 'gen', out, '--args=%s' % gn_args], cwd=repo_root())
        desc = subprocess.check_output(
            ['gn', 'desc', out, '--format=json', '--all-toolchains', '//*'],
            cwd=repo_root())
        return json.loads(desc)
    finally:
        shutil.rmtree(out)


def main():
    parser = argparse.ArgumentParser(
        description='Generate Android.bp from a GN description.')
    parser.add_argument(
        '--desc',
        help=
        'GN description (e.g., gn desc out --format=json --all-toolchains "//*"'
    )
    parser.add_argument(
        '--extras',
        help='Extra targets to include at the end of the Blueprint file',
        default=os.path.join(repo_root(), 'Android.bp.extras'),
    )
    parser.add_argument(
        '--output',
        help='Blueprint file to create',
        default=os.path.join(repo_root(), 'Android.bp'),
    )
    parser.add_argument(
        'targets',
        nargs=argparse.REMAINDER,
        help='Targets to include in the blueprint (e.g., "//:perfetto_tests")')
    args = parser.parse_args()

    if args.desc:
        with open(args.desc) as f:
            desc = json.load(f)
    else:
        desc = create_build_description()

    blueprint = create_blueprint_for_targets(desc, args.targets or
                                             default_targets)
    output = [
        """// Copyright (C) 2017 The Android Open Source Project
//
// Licensed under the Apache License, Version 2.0 (the "License");
// you may not use this file except in compliance with the License.
// You may obtain a copy of the License at
//
//      http://www.apache.org/licenses/LICENSE-2.0
//
// Unless required by applicable law or agreed to in writing, software
// distributed under the License is distributed on an "AS IS" BASIS,
// WITHOUT WARRANTIES OR CONDITIONS OF ANY KIND, either express or implied.
// See the License for the specific language governing permissions and
// limitations under the License.
//
// This file is automatically generated by %s. Do not edit.
""" % (__file__)
    ]
    blueprint.to_string(output)
    with open(args.extras, 'r') as r:
        for line in r:
            output.append(line.rstrip("\n\r"))
    with open(args.output, 'w') as f:
        f.write('\n'.join(output))


if __name__ == '__main__':
    sys.exit(main())<|MERGE_RESOLUTION|>--- conflicted
+++ resolved
@@ -622,10 +622,6 @@
         '-Oz',
     ]
     defaults.user_debug_flag = True
-<<<<<<< HEAD
-    defaults.lto = None
-=======
->>>>>>> afd2cf80
 
     blueprint.add_module(defaults)
     for target in targets:
