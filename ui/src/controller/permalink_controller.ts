// Copyright (C) 2018 The Android Open Source Project
//
// Licensed under the Apache License, Version 2.0 (the "License");
// you may not use this file except in compliance with the License.
// You may obtain a copy of the License at
//
//      http://www.apache.org/licenses/LICENSE-2.0
//
// Unless required by applicable law or agreed to in writing, software
// distributed under the License is distributed on an "AS IS" BASIS,
// WITHOUT WARRANTIES OR CONDITIONS OF ANY KIND, either express or implied.
// See the License for the specific language governing permissions and
// limitations under the License.

import {produce} from 'immer';

import {assertExists} from '../base/logging';
import {Actions} from '../common/actions';
import {ConversionJobStatus} from '../common/conversion_jobs';
import {
  createEmptyNonSerializableState,
  createEmptyState,
} from '../common/empty_state';
import {EngineConfig, ObjectById, State} from '../common/state';
import {STATE_VERSION} from '../common/state';
import {
  BUCKET_NAME,
  buggyToSha256,
<<<<<<< HEAD
=======
  deserializeStateObject,
>>>>>>> 05277f7f
  saveState,
  saveTrace,
  toSha256,
} from '../common/upload_utils';
import {globals} from '../frontend/globals';
import {publishConversionJobStatusUpdate} from '../frontend/publish';
import {Router} from '../frontend/router';

import {Controller} from './controller';
import {RecordConfig, recordConfigValidator} from './record_config_types';
import {runValidator} from './validators';

interface MultiEngineState {
  currentEngineId?: string;
  engines: ObjectById<EngineConfig>
}

function isMultiEngineState(state: State|
                            MultiEngineState): state is MultiEngineState {
  if ((state as MultiEngineState).engines !== undefined) {
    return true;
  }
  return false;
}

export class PermalinkController extends Controller<'main'> {
  private lastRequestId?: string;
  constructor() {
    super('main');
  }

  run() {
    if (globals.state.permalink.requestId === undefined ||
        globals.state.permalink.requestId === this.lastRequestId) {
      return;
    }
    const requestId = assertExists(globals.state.permalink.requestId);
    this.lastRequestId = requestId;

    // if the |hash| is not set, this is a request to create a permalink.
    if (globals.state.permalink.hash === undefined) {
      const isRecordingConfig =
          assertExists(globals.state.permalink.isRecordingConfig);

      const jobName = 'create_permalink';
      publishConversionJobStatusUpdate({
        jobName,
        jobStatus: ConversionJobStatus.InProgress,
      });

      PermalinkController.createPermalink(isRecordingConfig)
          .then((hash) => {
            globals.dispatch(Actions.setPermalink({requestId, hash}));
          })
          .finally(() => {
            publishConversionJobStatusUpdate({
              jobName,
              jobStatus: ConversionJobStatus.NotRunning,
            });
          });
      return;
    }

    // Otherwise, this is a request to load the permalink.
    PermalinkController.loadState(globals.state.permalink.hash)
        .then((stateOrConfig) => {
          if (PermalinkController.isRecordConfig(stateOrConfig)) {
            // This permalink state only contains a RecordConfig. Show the
            // recording page with the config, but keep other state as-is.
            const validConfig =
                runValidator(recordConfigValidator, stateOrConfig as unknown)
                    .result;
            globals.dispatch(Actions.setRecordConfig({config: validConfig}));
            Router.navigate('#!/record');
            return;
          }
          globals.dispatch(Actions.setState({newState: stateOrConfig}));
          this.lastRequestId = stateOrConfig.permalink.requestId;
        });
  }

  private static upgradeState(state: State): State {
    if (state.version !== STATE_VERSION) {
      const newState = createEmptyState();
      // Old permalinks from state versions prior to version 24
      // have multiple engines of which only one is identified as the
      // current engine via currentEngineId. Handle this case:
      if (isMultiEngineState(state)) {
        const engineId = state.currentEngineId;
        if (engineId !== undefined) {
          newState.engine = state.engines[engineId];
        }
      } else {
        newState.engine = state.engine;
      }

      if (newState.engine !== undefined) {
        newState.engine.ready = false;
      }

      const message = `Unable to parse old state version. Discarding state ` +
          `and loading trace.`;
      console.warn(message);
      PermalinkController.updateStatus(message);
      return newState;
    } else {
      // Loaded state is presumed to be compatible with the State type
      // definition in the app. However, a non-serializable part has to be
      // recreated.
      state.nonSerializableState = createEmptyNonSerializableState();
    }
    return state;
  }

  private static isRecordConfig(stateOrConfig: State|
                                RecordConfig): stateOrConfig is RecordConfig {
    const mode = (stateOrConfig as {mode?: string}).mode;
    return mode !== undefined &&
        ['STOP_WHEN_FULL', 'RING_BUFFER', 'LONG_TRACE'].includes(mode);
  }

  private static async createPermalink(isRecordingConfig: boolean):
      Promise<string> {
    let uploadState: State|RecordConfig = globals.state;

    if (isRecordingConfig) {
      uploadState = globals.state.recordConfig;
    } else {
      const engine = assertExists(globals.getCurrentEngine());
      let dataToUpload: File|ArrayBuffer|undefined = undefined;
      let traceName = `trace ${engine.id}`;
      if (engine.source.type === 'FILE') {
        dataToUpload = engine.source.file;
        traceName = dataToUpload.name;
      } else if (engine.source.type === 'ARRAY_BUFFER') {
        dataToUpload = engine.source.buffer;
      } else if (engine.source.type !== 'URL') {
        throw new Error(`Cannot share trace ${JSON.stringify(engine.source)}`);
      }

      if (dataToUpload !== undefined) {
        PermalinkController.updateStatus(`Uploading ${traceName}`);
        const url = await saveTrace(dataToUpload);
        // Convert state to use URLs and remove permalink.
        uploadState = produce(globals.state, (draft) => {
          assertExists(draft.engine).source = {type: 'URL', url};
          draft.permalink = {};
        });
      }
    }

    // Upload state.
    PermalinkController.updateStatus(`Creating permalink...`);
    const hash = await saveState(uploadState);
    PermalinkController.updateStatus(`Permalink ready`);
    return hash;
  }

  private static async loadState(id: string): Promise<State|RecordConfig> {
    const url = `https://storage.googleapis.com/${BUCKET_NAME}/${id}`;
    const response = await fetch(url);
    if (!response.ok) {
      throw new Error(
          `Could not fetch permalink.\n` +
          `Are you sure the id (${id}) is correct?\n` +
          `URL: ${url}`);
    }
    const text = await response.text();
    const stateHash = await toSha256(text);
    const state = deserializeStateObject(text);
    if (stateHash !== id) {
      // Old permalinks incorrectly dropped some digits from the
      // hexdigest of the SHA256. We don't want to invalidate those
      // links so we also compute the old string and try that here
      // also.
      const buggyStateHash = await buggyToSha256(text);
      if (buggyStateHash !== id) {
        throw new Error(`State hash does not match ${id} vs. ${stateHash}`);
      }
    }
    if (!this.isRecordConfig(state)) {
      return this.upgradeState(state);
    }
    return state;
  }

  private static updateStatus(msg: string): void {
    // TODO(hjd): Unify loading updates.
    globals.dispatch(Actions.updateStatus({
      msg,
      timestamp: Date.now() / 1000,
    }));
  }
}<|MERGE_RESOLUTION|>--- conflicted
+++ resolved
@@ -26,10 +26,7 @@
 import {
   BUCKET_NAME,
   buggyToSha256,
-<<<<<<< HEAD
-=======
   deserializeStateObject,
->>>>>>> 05277f7f
   saveState,
   saveTrace,
   toSha256,
