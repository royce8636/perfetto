--- conflicted
+++ resolved
@@ -20,11 +20,7 @@
 
 test('validAreaAfterUndefinedArea', () => {
   const areaId = '0';
-<<<<<<< HEAD
-  const latestArea: AreaById = {startSec: 0, endSec: 1, tracks: [], id: areaId};
-=======
   const latestArea: AreaById = {start: 0n, end: 1n, tracks: [], id: areaId};
->>>>>>> bad11ba2
   globals.state = createEmptyState();
   globals.state.currentSelection = {kind: 'AREA', areaId};
   globals.state.areas[areaId] = latestArea;
@@ -39,11 +35,7 @@
 test('UndefinedAreaAfterValidArea', () => {
   const previousAreaId = '0';
   const previous:
-<<<<<<< HEAD
-      AreaById = {startSec: 0, endSec: 1, tracks: [], id: previousAreaId};
-=======
       AreaById = {start: 0n, end: 1n, tracks: [], id: previousAreaId};
->>>>>>> bad11ba2
   globals.state = createEmptyState();
   globals.state.currentSelection = {
     kind: 'AREA',
@@ -79,11 +71,7 @@
 test('validAreaAfterValidArea', () => {
   const previousAreaId = '0';
   const previous:
-<<<<<<< HEAD
-      AreaById = {startSec: 0, endSec: 1, tracks: [], id: previousAreaId};
-=======
       AreaById = {start: 0n, end: 1n, tracks: [], id: previousAreaId};
->>>>>>> bad11ba2
   globals.state = createEmptyState();
   globals.state.currentSelection = {
     kind: 'AREA',
@@ -94,12 +82,7 @@
   areaSelectionHandler.getAreaChange();
 
   const currentAreaId = '1';
-<<<<<<< HEAD
-  const current:
-      AreaById = {startSec: 1, endSec: 2, tracks: [], id: currentAreaId};
-=======
   const current: AreaById = {start: 1n, end: 2n, tracks: [], id: currentAreaId};
->>>>>>> bad11ba2
   globals.state.currentSelection = {
     kind: 'AREA',
     areaId: currentAreaId,
@@ -114,11 +97,7 @@
 test('sameAreaSelected', () => {
   const previousAreaId = '0';
   const previous:
-<<<<<<< HEAD
-      AreaById = {startSec: 0, endSec: 1, tracks: [], id: previousAreaId};
-=======
       AreaById = {start: 0n, end: 1n, tracks: [], id: previousAreaId};
->>>>>>> bad11ba2
   globals.state = createEmptyState();
   globals.state.currentSelection = {
     kind: 'AREA',
@@ -129,12 +108,7 @@
   areaSelectionHandler.getAreaChange();
 
   const currentAreaId = '0';
-<<<<<<< HEAD
-  const current:
-      AreaById = {startSec: 0, endSec: 1, tracks: [], id: currentAreaId};
-=======
   const current: AreaById = {start: 0n, end: 1n, tracks: [], id: currentAreaId};
->>>>>>> bad11ba2
   globals.state.currentSelection = {
     kind: 'AREA',
     areaId: currentAreaId,
@@ -152,11 +126,7 @@
   areaSelectionHandler.getAreaChange();
 
   globals.state
-<<<<<<< HEAD
-      .currentSelection = {kind: 'COUNTER', leftTs: 0, rightTs: 0, id: 1};
-=======
       .currentSelection = {kind: 'COUNTER', leftTs: 0n, rightTs: 0n, id: 1};
->>>>>>> bad11ba2
   const [hasAreaChanged, selectedArea] = areaSelectionHandler.getAreaChange();
 
   expect(hasAreaChanged).toEqual(false);
