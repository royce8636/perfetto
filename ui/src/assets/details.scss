// Copyright (C) 2019 The Android Open Source Project
//
// Licensed under the Apache License, Version 2.0 (the "License");
// you may not use this file except in compliance with the License.
// You may obtain a copy of the License at
//
//      http://www.apache.org/licenses/LICENSE-2.0
//
// Unless required by applicable law or agreed to in writing, software
// distributed under the License is distributed on an "AS IS" BASIS,
// WITHOUT WARRANTIES OR CONDITIONS OF ANY KIND, either express or implied.
// See the License for the specific language governing permissions and
// limitations under the License.

.details-content {
  display: grid;
  grid-template-rows: auto 1fr;

  .handle {
    background-color: hsl(215, 1%, 95%);
    border: 1px solid rgba(0, 0, 0, 0.1);
    border-bottom: none;
    cursor: row-resize;
    // Disable user selection since this handle is draggable to resize the
    // bottom panels.
    user-select: none;
    height: 28px;
    min-height: 28px;
    display: grid;
    grid-auto-columns: 1fr 60px;
    grid-template-areas: "tabs buttons";

    .tabs {
      display: flex;
      grid-area: tabs;
      overflow: hidden;

      .tab {
        font-family: "Roboto Condensed", sans-serif;
        color: #3c4b5d;
        padding: 3px 10px 0 10px;
        margin-top: 3px;
        font-size: 13px;
        border-radius: 3px 3px 0 0;
        background-color: #0000000f;
        border-right: solid 1px hsla(0, 0%, 75%, 1);
        overflow: hidden;
        white-space: nowrap;
        text-overflow: ellipsis;
        z-index: 5;
        box-shadow: #0000003b 0px 0px 3px 1px;

        &[active] {
          background-color: white;
          &:hover {
            cursor: default;
            background-color: white;
          }
        }

        &:hover {
          cursor: pointer;
          background-color: hsla(0, 0%, 85%, 1);
        }

        &:nth-child(1) {
          margin-left: 3px;
        }
      }
    }

    i.material-icons {
      font-size: 24px;
      margin-right: 5px;
      margin-top: 1px;
      &:hover {
        cursor: pointer;
      }
      &[disabled] {
        color: rgb(219, 219, 219);
        &:hover {
          cursor: default;
        }
      }
    }

    .buttons {
      grid-area: buttons;
      text-align: right;
    }

    .handle-title {
      font-family: "Roboto Condensed", sans-serif;
      font-weight: 300;
      color: #3c4b5d;
      margin-left: 5px;
      padding: 5px;
      font-size: 13px;
    }
  }
}

.details-panel {
  @include bottom-panel-font;

  .material-icons {
    @include transition(0.3s);
    font-size: 16px;
    margin-left: 5px;
    &:hover {
      cursor: pointer;
    }
    &.grey {
      border-radius: 3px;
      border: 1px solid transparent;
      background-color: #e8e8e8;
      &:hover {
        border: #475566 solid 1px;
      }
    }
  }

  .details-panel-heading {
    padding: 10px 0 5px 0;
    position: sticky;
    top: 0;

    // Relative/absolute/etc.. (non static) elements stack on top of this sticky
    // header, so setting the z-index here to 1 forces this header to render
    // over the top of other elements in the underlying panels.
    z-index: 1;

    display: flex;
    background: white;
    &.aggregation {
      padding-top: 5px;
      display: grid;
      grid-template-areas:
        "description range"
        "heading heading";
      grid-template-columns: 1fr auto;
      .states {
        font-size: 11px;
        margin: 0 10px 2px 10px;
        display: flex;
        overflow: hidden;
        .state {
          height: 20px;
          line-height: 20px;
          padding-left: 3px;
          padding-right: 3px;
          border-left: white 1px solid;
          &:hover {
            min-width: fit-content;
          }
        }
      }
      .time-range {
        text-align: right;
        font-size: 11px;
        font-weight: 400;
        margin-right: 5px;
      }
      table {
        grid-area: heading;
      }
      th {
        cursor: pointer;
        .material-icons {
          margin-left: 2px;
          font-size: 18px;
        }
      }
    }
    h2 {
      font-size: 16px;
      font-weight: 400;
      padding: 0 10px;
      &.split {
        width: 50%;
      }
    }
    &.flamegraph-profile {
      display: flex;
      justify-content: space-between;
      align-content: center;
      height: 30px;
      padding: 0;
      font-size: 12px;
      * {
        align-self: center;
      }
      .options {
        display: inline-flex;
        justify-content: space-around;
      }
      .details {
        display: inline-flex;
        justify-content: flex-end;
      }
      .title {
        justify-self: start;
        margin-left: 5px;
        font-size: 14px;
        margin-right: 10px;
      }
      .time {
        justify-self: end;
        margin-right: 10px;
      }
      .selected {
        justify-self: end;
        margin-right: 10px;
        white-space: nowrap;
        overflow: hidden;
        text-overflow: ellipsis;
        width: 200px;
      }
    }
  }

  table {
    @include transition(0.1s);
    @include table-font-size;
    width: 100%;
    // Aggregation panel uses multiple table elements that need to be aligned,
    // which is done by using fixed table layout.
    table-layout: fixed;
    word-wrap: break-word;
    padding: 0 10px;
    tr:hover {
      td,
      th {
        background-color: $table-hover-color;

        &.no-highlight {
          background-color: white;
        }
      }
    }
    th {
      text-align: left;
      width: 30%;
      font-weight: normal;
      vertical-align: top;
    }
    td.value {
      white-space: pre-wrap;
    }
    td.padding {
      min-width: 10px;
    }
    .array-index {
      text-align: right;
    }
  }

  .auto-layout {
    table-layout: auto;
  }

  .slice-details-latency-panel {
    // This panel is set to relative to make this panel a positioned element
    // This is to allow the absolute text panels below to be positioned relative
    // to this panel and not our parent.
    position: relative;
    font-size: 13px;
    user-select: text;

    .text-detail {
      font-size: 10px;
    }

    .slice-details-wakeup-text {
      position: absolute;
      left: 40px;
      top: 20px;
    }

    .slice-details-latency-text {
      position: absolute;
      left: 106px;
      top: 90px;
    }

    .slice-details-image {
      user-select: none;
      width: 360px;
      height: 300px;
    }
  }
}

.details-table-multicolumn {
  display: flex;
<<<<<<< HEAD
=======
  user-select: 'text';
>>>>>>> 05277f7f
}

.flow-link:hover {
  cursor: pointer;
  text-decoration: underline;
}

.flow-info i.material-icons {
  color: rgb(60, 86, 136);
}

.warning {
  position: relative;
  font-size: 13px;
  color: hsl(45, 100%, 48%);
}

.warning i.material-icons {
  font-size: 13px;
}

.warning .tooltip {
  visibility: hidden;

  background-color: white;
  color: #3f4040;
  box-shadow: 1px 3px 15px rgba(23, 32, 44, 0.3);

  padding: 4px;
  border-radius: 4px;

  text-align: center;
  white-space: nowrap;

  position: absolute;
  z-index: 1;
  top: -5px;
  left: 105%;
}

.warning:hover .tooltip {
  visibility: visible;
}

.flow-button {
  color: rgb(60, 86, 136);
}

.half-width-panel {
  max-width: 50%;
  flex-grow: 1;
  height: fit-content;
}

.notes-editor-panel {
  padding: 10px;
  display: flex;
  flex-direction: column;
  height: 100%;
  font-family: "Roboto Condensed", sans-serif;
  font-weight: 300;
  color: #3c4b5d;

  .notes-editor-panel-heading-bar {
    display: flex;
    padding-bottom: 8px;
    font-size: 14px;
    .notes-editor-panel-heading {
      padding-top: 3px;
    }
    input {
      vertical-align: middle;
    }
  }

  button {
    background: #262f3c;
    color: white;
    border-radius: 10px;
    font-size: 10px;
    height: 22px;
    line-height: 18px;
    min-width: 7em;
    margin: auto 0 auto 1rem;
  }

  input[type="text"] {
    flex-grow: 1;
    border-radius: 4px;
    border: 1px solid #dcdcdc;
    padding: 3px;
    margin: 0 10px;
    &:focus {
      outline: none;
      box-shadow: 1px 1px 1px rgba(23, 32, 44, 0.3);
    }
  }
}

.sum {
  font-weight: bolder;
  font-size: 12px;
  .sum-data {
    border-bottom: 1px solid $table-border-color;
  }
}

.log-panel {
  width: 100%;
  height: 100%;
  display: grid;
  grid-template-rows: auto 1fr;
  font-family: "Roboto Condensed", sans-serif;
  user-select: text;

  header {
    position: sticky;
    top: 0;
    z-index: 1;
    background-color: white;
    color: #3c4b5d;
    padding: 5px;
    display: grid;
    grid-template-columns: auto auto;
    justify-content: space-between;
  }

  .log-rows-label {
    display: flex;
    align-items: center;
  }

  .log-filters {
    display: flex;
    margin-right: 5px;
    align-items: center;

    .log-label {
      padding-right: 0.35rem;
    }

    .tag-container {
      height: auto;
      min-height: 34px;
      padding: 2px;
      margin: 2px;
      cursor: text;
      border-radius: 3px;
      display: flex;
      align-items: center;

      .chips .chip {
        display: inline-block;
        width: auto;
        float: left;

        background-color: #0878b2;
        color: #fff;
        border-radius: 3px;
        margin: 2px;
        overflow: hidden;

        .chip-button {
          padding: 4px;
          cursor: pointer;
          background-color: #054570;
          display: inline-block;
        }

        .chip-text {
          padding: 4px;
          display: inline-block;
          pointer-events: none;
        }
      }

      .chip-input {
        margin-left: 5px;
      }
    }

    .filter-widget {
      user-select: none;
      cursor: pointer;
      position: relative;
      display: inline-block;
    }

    .filter-widget .tooltip {
      visibility: hidden;
      width: 120px;
      background-color: black;
      color: #fff;
      text-align: center;
      border-radius: 6px;
      padding: 5px 0;

      /* Position the tooltip */
      position: absolute;
      z-index: 1;
      top: 130%;
      right: 50%;
    }

    .filter-widget:hover .tooltip {
      visibility: visible;
    }
  }

  header.stale {
    color: grey;
  }

  .rows {
    position: relative;
    direction: ltr;
    width: 100%;

    .row {
      @include transition();
      position: absolute;
      width: 100%;
      height: 20px;
      line-height: 20px;
      background-color: hsl(214, 22%, 100%);

      &.D {
        color: hsl(122, 20%, 40%);
      }
      &.V {
        color: hsl(122, 20%, 30%);
      }
      &.I {
        color: hsl(0, 0%, 20%);
      }
      &.W {
        color: hsl(45, 60%, 45%);
      }
      &.E {
        color: hsl(4, 90%, 58%);
      }
      &.F {
        color: hsl(291, 64%, 42%);
      }
      &.stale {
        color: #aaa;
      }
      &:nth-child(even) {
        background-color: hsl(214, 22%, 95%);
      }
      &:hover {
        background-color: $table-hover-color;
      }
      .cell {
        font-size: 11px;
        font-family: var(--monospace-font);
        white-space: nowrap;
        overflow: scroll;
        padding-left: 10px;
        padding-right: 10px;
        display: inline-block;
        &:first-child {
          padding-left: 5px;
        }
        &:last-child {
          padding-right: 5px;
        }
        &:only-child {
          width: 100%;
        }

        // The following children will be used as columns in the table showing
        // Android logs.

        // 1.Timestamp
        &:nth-child(1) {
          width: 7rem;
          text-overflow: clip;
          text-align: right;
        }
        // 2.Level
        &:nth-child(2) {
          width: 4rem;
        }
        // 3.Tag
        &:nth-child(3) {
          width: 13rem;
        }

        &.with-process {
          // 4.Process name
          &:nth-child(4) {
            width: 18rem;
          }
          // 5.Message - a long string, will take most of the display space.
          &:nth-child(5) {
            width: calc(100% - 42rem);
          }
        }

        &.no-process {
          // 4.Message - a long string, will take most of the display space.
          &:nth-child(4) {
            width: calc(100% - 24rem);
          }
        }

        &.row-header {
          text-align: left;
          font-weight: bold;
          font-size: 13px;
        }

        &.row-header:first-child {
          padding-left: 15px;
        }
      }
    }
  }
}

.pf-details-table {
  margin: 10px;
}

.ftrace-panel {
  display: grid;
  grid-template-rows: auto 1fr;
  font-family: "Roboto Condensed", sans-serif;
  user-select: text;

  .sticky {
    position: sticky;
    top: 0;
    z-index: 1;
    background-color: white;
    color: #3c4b5d;
    padding: 5px 10px;
    display: grid;
    grid-template-columns: auto auto;
    justify-content: space-between;
  }

  .ftrace-rows-label {
    display: flex;
    align-items: center;
  }

  header.stale {
    color: grey;
  }

  .rows {
    position: relative;
    direction: ltr;
    min-width: 100%;
    font-size: 12px;

    .row {
      @include transition();
      position: absolute;
      min-width: 100%;
      line-height: 20px;
      background-color: hsl(214, 22%, 100%);
      white-space: nowrap;

      &:nth-child(even) {
        background-color: hsl(214, 22%, 95%);
      }

      &:hover {
        background-color: $table-hover-color;
      }

      .cell {
        font-family: var(--monospace-font);
        white-space: nowrap;
        overflow: hidden;
        text-overflow: ellipsis;
        margin-right: 8px;
        display: inline-block;

        .colour {
          display: inline-block;
          height: 10px;
          width: 10px;
          margin-right: 4px;
        }

        &:first-child {
          margin-left: 8px;
        }

        &:last-child {
          margin-right: 8px;
        }

        &:only-child {
          width: 100%;
        }

        // Timestamp
        &:nth-child(1) {
          width: 13em;
          // text-align: right;
        }

        // Name
        &:nth-child(2) {
          width: 24em;
        }

        // CPU
        &:nth-child(3) {
          width: 3em;
        }

        // Process
        &:nth-child(4) {
          width: 24em;
        }

        &.row-header {
          font-weight: bold;
        }
      }
    }
  }
}<|MERGE_RESOLUTION|>--- conflicted
+++ resolved
@@ -293,10 +293,7 @@
 
 .details-table-multicolumn {
   display: flex;
-<<<<<<< HEAD
-=======
   user-select: 'text';
->>>>>>> 05277f7f
 }
 
 .flow-link:hover {
