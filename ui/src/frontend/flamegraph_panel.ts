// Copyright (C) 2019 The Android Open Source Project
//
// Licensed under the Apache License, Version 2.0 (the "License");
// you may not use size file except in compliance with the License.
// You may obtain a copy of the License at
//
//      http://www.apache.org/licenses/LICENSE-2.0
//
// Unless required by applicable law or agreed to in writing, software
// distributed under the License is distributed on an "AS IS" BASIS,
// WITHOUT WARRANTIES OR CONDITIONS OF ANY KIND, either express or implied.
// See the License for the specific language governing permissions and
// limitations under the License.

import m from 'mithril';

import {assertExists, assertTrue} from '../base/logging';
import {Actions} from '../common/actions';
import {
  ALLOC_SPACE_MEMORY_ALLOCATED_KEY,
  OBJECTS_ALLOCATED_KEY,
  OBJECTS_ALLOCATED_NOT_FREED_KEY,
  PERF_SAMPLES_KEY,
  SPACE_MEMORY_ALLOCATED_NOT_FREED_KEY,
} from '../common/flamegraph_util';
import {
  CallsiteInfo,
  FlamegraphStateViewingOption,
  ProfileType,
} from '../common/state';
<<<<<<< HEAD
import {timeToCode} from '../common/time';
=======
import {tpTimeToCode} from '../common/time';
>>>>>>> 05277f7f
import {profileType} from '../controller/flamegraph_controller';

import {Flamegraph, NodeRendering} from './flamegraph';
import {globals} from './globals';
import {Modal, ModalDefinition} from './modal';
import {Panel, PanelSize} from './panel';
import {debounce} from './rate_limiters';
import {Router} from './router';
import {getCurrentTrace} from './sidebar';
import {convertTraceToPprofAndDownload} from './trace_converter';
import {Button} from './widgets/button';
<<<<<<< HEAD
=======
import {findRef} from './widgets/utils';
>>>>>>> 05277f7f

interface FlamegraphDetailsPanelAttrs {}

const HEADER_HEIGHT = 30;

function toSelectedCallsite(c: CallsiteInfo|undefined): string {
  if (c !== undefined && c.name !== undefined) {
    return c.name;
  }
  return '(none)';
}

const RENDER_SELF_AND_TOTAL: NodeRendering = {
  selfSize: 'Self',
  totalSize: 'Total',
};
const RENDER_OBJ_COUNT: NodeRendering = {
  selfSize: 'Self objects',
  totalSize: 'Subtree objects',
};

export class FlamegraphDetailsPanel extends Panel<FlamegraphDetailsPanelAttrs> {
  private profileType?: ProfileType = undefined;
  private ts = 0n;
  private pids: number[] = [];
  private flamegraph: Flamegraph = new Flamegraph([]);
  private focusRegex = '';
  private updateFocusRegexDebounced = debounce(() => {
    this.updateFocusRegex();
  }, 20);
  private canvas?: HTMLCanvasElement;

  view() {
    const flamegraphDetails = globals.flamegraphDetails;
    if (flamegraphDetails && flamegraphDetails.type !== undefined &&
        flamegraphDetails.start !== undefined &&
        flamegraphDetails.dur !== undefined &&
        flamegraphDetails.pids !== undefined &&
        flamegraphDetails.upids !== undefined) {
      this.profileType = profileType(flamegraphDetails.type);
<<<<<<< HEAD
      this.ts = flamegraphDetails.startNs + flamegraphDetails.durNs;
=======
      this.ts = flamegraphDetails.start + flamegraphDetails.dur;
>>>>>>> 05277f7f
      this.pids = flamegraphDetails.pids;
      if (flamegraphDetails.flamegraph) {
        this.flamegraph.updateDataIfChanged(
            this.nodeRendering(), flamegraphDetails.flamegraph);
      }
      const height = flamegraphDetails.flamegraph ?
          this.flamegraph.getHeight() + HEADER_HEIGHT :
          0;
      return m(
          '.details-panel',
<<<<<<< HEAD
          {
            onclick: (e: PerfettoMouseEvent) => {
              if (this.flamegraph !== undefined) {
                this.onMouseClick({y: e.layerY, x: e.layerX});
              }
              return false;
            },
            onmousemove: (e: PerfettoMouseEvent) => {
              if (this.flamegraph !== undefined) {
                this.onMouseMove({y: e.layerY, x: e.layerX});
                globals.rafScheduler.scheduleRedraw();
              }
            },
            onmouseout: () => {
              if (this.flamegraph !== undefined) {
                this.onMouseOut();
              }
            },
          },
=======
>>>>>>> 05277f7f
          this.maybeShowModal(flamegraphDetails.graphIncomplete),
          m('.details-panel-heading.flamegraph-profile',
            {onclick: (e: MouseEvent) => e.stopPropagation()},
            [
              m('div.options',
                [
                  m('div.title', this.getTitle()),
                  this.getViewingOptionButtons(),
                ]),
              m('div.details',
                [
                  m('div.selected',
                    `Selected function: ${
                        toSelectedCallsite(
                            flamegraphDetails.expandedCallsite)}`),
                  m('div.time',
                    `Snapshot time: ${tpTimeToCode(flamegraphDetails.dur)}`),
                  m('input[type=text][placeholder=Focus]', {
                    oninput: (e: Event) => {
                      const target = (e.target as HTMLInputElement);
                      this.focusRegex = target.value;
                      this.updateFocusRegexDebounced();
                    },
                    // Required to stop hot-key handling:
                    onkeydown: (e: Event) => e.stopPropagation(),
                  }),
                  (this.profileType === ProfileType.NATIVE_HEAP_PROFILE ||
                   this.profileType === ProfileType.JAVA_HEAP_SAMPLES) &&
                      m(Button, {
                        icon: 'file_download',
                        onclick: () => {
                          this.downloadPprof();
                        },
                      }),
                ]),
            ]),
          m(`canvas[ref=canvas]`, {
            style: `height:${height}px; width:100%`,
            onmousemove: (e: MouseEvent) => {
              const {offsetX, offsetY} = e;
              this.onMouseMove({x: offsetX, y: offsetY});
            },
            onmouseout: () => {
              this.onMouseOut();
            },
            onclick: (e: MouseEvent) => {
              const {offsetX, offsetY} = e;
              this.onMouseClick({x: offsetX, y: offsetY});
            },
          }),
      );
    } else {
      return m(
          '.details-panel',
          m('.details-panel-heading', m('h2', `Flamegraph Profile`)));
    }
  }


  private maybeShowModal(graphIncomplete?: boolean) {
    if (!graphIncomplete || globals.state.flamegraphModalDismissed) {
      return undefined;
    }
    return m(Modal, {
      title: 'The flamegraph is incomplete',
      vAlign: 'TOP',
      content: m('div',
          'The current trace does not have a fully formed flamegraph'),
      buttons: [
        {
          text: 'Show the errors',
          primary: true,
          action: () => Router.navigate('#!/info'),
        },
        {
          text: 'Skip',
          action: () => {
            globals.dispatch(Actions.dismissFlamegraphModal({}));
            globals.rafScheduler.scheduleFullRedraw();
          },
        },
      ],
    } as ModalDefinition);
  }

  private getTitle(): string {
    switch (this.profileType!) {
      case ProfileType.HEAP_PROFILE:
        return 'Heap profile:';
      case ProfileType.NATIVE_HEAP_PROFILE:
        return 'Native heap profile:';
      case ProfileType.JAVA_HEAP_SAMPLES:
        return 'Java heap samples:';
      case ProfileType.JAVA_HEAP_GRAPH:
        return 'Java heap graph:';
      case ProfileType.PERF_SAMPLE:
        return 'Profile:';
      default:
        throw new Error('unknown type');
    }
  }

  private nodeRendering(): NodeRendering {
    if (this.profileType === undefined) {
      return {};
    }
    const viewingOption = globals.state.currentFlamegraphState!.viewingOption;
    switch (this.profileType) {
      case ProfileType.JAVA_HEAP_GRAPH:
        if (viewingOption === OBJECTS_ALLOCATED_NOT_FREED_KEY) {
          return RENDER_OBJ_COUNT;
        } else {
          return RENDER_SELF_AND_TOTAL;
        }
      case ProfileType.HEAP_PROFILE:
      case ProfileType.NATIVE_HEAP_PROFILE:
      case ProfileType.JAVA_HEAP_SAMPLES:
      case ProfileType.PERF_SAMPLE:
        return RENDER_SELF_AND_TOTAL;
      default:
        throw new Error('unknown type');
    }
  }

  private updateFocusRegex() {
    globals.dispatch(Actions.changeFocusFlamegraphState({
      focusRegex: this.focusRegex,
    }));
  }

  getViewingOptionButtons(): m.Children {
    return m(
        'div',
        ...FlamegraphDetailsPanel.selectViewingOptions(
            assertExists(this.profileType)));
  }

  downloadPprof() {
    const engine = globals.getCurrentEngine();
    if (!engine) return;
    getCurrentTrace()
        .then((file) => {
          assertTrue(
              this.pids.length === 1,
              'Native profiles can only contain one pid.');
          convertTraceToPprofAndDownload(file, this.pids[0], this.ts);
        })
        .catch((error) => {
          throw new Error(`Failed to get current trace ${error}`);
        });
  }

  private changeFlamegraphData() {
    const data = globals.flamegraphDetails;
    const flamegraphData = data.flamegraph === undefined ? [] : data.flamegraph;
    this.flamegraph.updateDataIfChanged(
        this.nodeRendering(), flamegraphData, data.expandedCallsite);
  }

  oncreate({dom}: m.CVnodeDOM<FlamegraphDetailsPanelAttrs>) {
    this.canvas = FlamegraphDetailsPanel.findCanvasElement(dom);
    // TODO(stevegolton): If we truely want to be standalone, then we shouldn't
    // rely on someone else calling the rafScheduler when the window is resized,
    // but it's good enough for now as we know the ViewerPage will do it.
    globals.rafScheduler.addRedrawCallback(this.rafRedrawCallback);
  }

  onupdate({dom}: m.CVnodeDOM<FlamegraphDetailsPanelAttrs>) {
    this.canvas = FlamegraphDetailsPanel.findCanvasElement(dom);
  }

  onremove(_vnode: m.CVnodeDOM<FlamegraphDetailsPanelAttrs>) {
    globals.rafScheduler.removeRedrawCallback(this.rafRedrawCallback);
  }

  private static findCanvasElement(dom: Element): HTMLCanvasElement|undefined {
    const canvas = findRef(dom, 'canvas');
    if (canvas && canvas instanceof HTMLCanvasElement) {
      return canvas;
    } else {
      return undefined;
    }
  }

  private rafRedrawCallback = () => {
    if (this.canvas) {
      const canvas = this.canvas;
      canvas.width = canvas.offsetWidth * devicePixelRatio;
      canvas.height = canvas.offsetHeight * devicePixelRatio;
      const ctx = canvas.getContext('2d');
      if (ctx) {
        ctx.clearRect(0, 0, canvas.width, canvas.height);
        ctx.save();
        ctx.scale(devicePixelRatio, devicePixelRatio);
        const {offsetWidth: width, offsetHeight: height} = canvas;
        this.renderLocalCanvas(ctx, {width, height});
        ctx.restore();
      }
    }
  };

  renderCanvas() {
    // No-op
  }

  private renderLocalCanvas(ctx: CanvasRenderingContext2D, size: PanelSize) {
    this.changeFlamegraphData();
    const current = globals.state.currentFlamegraphState;
    if (current === null) return;
    const unit =
        current.viewingOption === SPACE_MEMORY_ALLOCATED_NOT_FREED_KEY ||
            current.viewingOption === ALLOC_SPACE_MEMORY_ALLOCATED_KEY ?
        'B' :
        '';
    this.flamegraph.draw(ctx, size.width, size.height, 0, 0, unit);
  }

  private onMouseClick({x, y}: {x: number, y: number}): boolean {
    const expandedCallsite = this.flamegraph.onMouseClick({x, y});
    globals.dispatch(Actions.expandFlamegraphState({expandedCallsite}));
    return true;
  }

  private onMouseMove({x, y}: {x: number, y: number}): boolean {
    this.flamegraph.onMouseMove({x, y});
    globals.rafScheduler.scheduleFullRedraw();
    return true;
  }

  private onMouseOut() {
    this.flamegraph.onMouseOut();
    globals.rafScheduler.scheduleFullRedraw();
  }

  private static selectViewingOptions(profileType: ProfileType) {
    switch (profileType) {
      case ProfileType.PERF_SAMPLE:
        return [this.buildButtonComponent(PERF_SAMPLES_KEY, 'Samples')];
      case ProfileType.JAVA_HEAP_GRAPH:
        return [
          this.buildButtonComponent(
              SPACE_MEMORY_ALLOCATED_NOT_FREED_KEY, 'Size'),
          this.buildButtonComponent(OBJECTS_ALLOCATED_NOT_FREED_KEY, 'Objects'),
        ];
      case ProfileType.HEAP_PROFILE:
        return [
          this.buildButtonComponent(
              SPACE_MEMORY_ALLOCATED_NOT_FREED_KEY, 'Unreleased size'),
          this.buildButtonComponent(
              OBJECTS_ALLOCATED_NOT_FREED_KEY, 'Unreleased count'),
          this.buildButtonComponent(
              ALLOC_SPACE_MEMORY_ALLOCATED_KEY, 'Total size'),
          this.buildButtonComponent(OBJECTS_ALLOCATED_KEY, 'Total count'),
        ];
      case ProfileType.NATIVE_HEAP_PROFILE:
        return [
          this.buildButtonComponent(
              SPACE_MEMORY_ALLOCATED_NOT_FREED_KEY, 'Unreleased malloc size'),
<<<<<<< HEAD
          this.buildButtonComponent(
              OBJECTS_ALLOCATED_NOT_FREED_KEY, 'Unreleased malloc count'),
          this.buildButtonComponent(
              ALLOC_SPACE_MEMORY_ALLOCATED_KEY, 'Total malloc size'),
          this.buildButtonComponent(
=======
          this.buildButtonComponent(
              OBJECTS_ALLOCATED_NOT_FREED_KEY, 'Unreleased malloc count'),
          this.buildButtonComponent(
              ALLOC_SPACE_MEMORY_ALLOCATED_KEY, 'Total malloc size'),
          this.buildButtonComponent(
>>>>>>> 05277f7f
              OBJECTS_ALLOCATED_KEY, 'Total malloc count'),
        ];
      case ProfileType.JAVA_HEAP_SAMPLES:
        return [
          this.buildButtonComponent(
              ALLOC_SPACE_MEMORY_ALLOCATED_KEY, 'Total allocation size'),
          this.buildButtonComponent(
              OBJECTS_ALLOCATED_KEY, 'Total allocation count'),
        ];
      default:
        throw new Error(`Unexpected profile type ${profileType}`);
    }
  }

  private static buildButtonComponent(
      viewingOption: FlamegraphStateViewingOption, text: string) {
    const active =
        (globals.state.currentFlamegraphState !== null &&
         globals.state.currentFlamegraphState.viewingOption === viewingOption);
    return m(Button, {
      label: text,
      active,
      minimal: true,
      onclick: () => {
        globals.dispatch(Actions.changeViewFlamegraphState({viewingOption}));
      },
    });
  }
}<|MERGE_RESOLUTION|>--- conflicted
+++ resolved
@@ -28,11 +28,7 @@
   FlamegraphStateViewingOption,
   ProfileType,
 } from '../common/state';
-<<<<<<< HEAD
-import {timeToCode} from '../common/time';
-=======
 import {tpTimeToCode} from '../common/time';
->>>>>>> 05277f7f
 import {profileType} from '../controller/flamegraph_controller';
 
 import {Flamegraph, NodeRendering} from './flamegraph';
@@ -44,10 +40,7 @@
 import {getCurrentTrace} from './sidebar';
 import {convertTraceToPprofAndDownload} from './trace_converter';
 import {Button} from './widgets/button';
-<<<<<<< HEAD
-=======
 import {findRef} from './widgets/utils';
->>>>>>> 05277f7f
 
 interface FlamegraphDetailsPanelAttrs {}
 
@@ -88,11 +81,7 @@
         flamegraphDetails.pids !== undefined &&
         flamegraphDetails.upids !== undefined) {
       this.profileType = profileType(flamegraphDetails.type);
-<<<<<<< HEAD
-      this.ts = flamegraphDetails.startNs + flamegraphDetails.durNs;
-=======
       this.ts = flamegraphDetails.start + flamegraphDetails.dur;
->>>>>>> 05277f7f
       this.pids = flamegraphDetails.pids;
       if (flamegraphDetails.flamegraph) {
         this.flamegraph.updateDataIfChanged(
@@ -103,28 +92,6 @@
           0;
       return m(
           '.details-panel',
-<<<<<<< HEAD
-          {
-            onclick: (e: PerfettoMouseEvent) => {
-              if (this.flamegraph !== undefined) {
-                this.onMouseClick({y: e.layerY, x: e.layerX});
-              }
-              return false;
-            },
-            onmousemove: (e: PerfettoMouseEvent) => {
-              if (this.flamegraph !== undefined) {
-                this.onMouseMove({y: e.layerY, x: e.layerX});
-                globals.rafScheduler.scheduleRedraw();
-              }
-            },
-            onmouseout: () => {
-              if (this.flamegraph !== undefined) {
-                this.onMouseOut();
-              }
-            },
-          },
-=======
->>>>>>> 05277f7f
           this.maybeShowModal(flamegraphDetails.graphIncomplete),
           m('.details-panel-heading.flamegraph-profile',
             {onclick: (e: MouseEvent) => e.stopPropagation()},
@@ -383,19 +350,11 @@
         return [
           this.buildButtonComponent(
               SPACE_MEMORY_ALLOCATED_NOT_FREED_KEY, 'Unreleased malloc size'),
-<<<<<<< HEAD
           this.buildButtonComponent(
               OBJECTS_ALLOCATED_NOT_FREED_KEY, 'Unreleased malloc count'),
           this.buildButtonComponent(
               ALLOC_SPACE_MEMORY_ALLOCATED_KEY, 'Total malloc size'),
           this.buildButtonComponent(
-=======
-          this.buildButtonComponent(
-              OBJECTS_ALLOCATED_NOT_FREED_KEY, 'Unreleased malloc count'),
-          this.buildButtonComponent(
-              ALLOC_SPACE_MEMORY_ALLOCATED_KEY, 'Total malloc size'),
-          this.buildButtonComponent(
->>>>>>> 05277f7f
               OBJECTS_ALLOCATED_KEY, 'Total malloc count'),
         ];
       case ProfileType.JAVA_HEAP_SAMPLES:
