// Copyright (C) 2018 The Android Open Source Project
//
// Licensed under the Apache License, Version 2.0 (the "License");
// you may not use this file except in compliance with the License.
// You may obtain a copy of the License at
//
//      http://www.apache.org/licenses/LICENSE-2.0
//
// Unless required by applicable law or agreed to in writing, software
// distributed under the License is distributed on an "AS IS" BASIS,
// WITHOUT WARRANTIES OR CONDITIONS OF ANY KIND, either express or implied.
// See the License for the specific language governing permissions and
// limitations under the License.

import {assertTrue} from '../base/logging';
import {Actions} from '../common/actions';
import {
  HighPrecisionTime,
  HighPrecisionTimeSpan,
} from '../common/high_precision_time';
import {HttpRpcState} from '../common/http_rpc_engine';
import {
  Area,
  FrontendLocalState as FrontendState,
  Timestamped,
  VisibleState,
} from '../common/state';
import {Span} from '../common/time';
import {
  TPTime,
  TPTimeSpan,
} from '../common/time';

import {globals} from './globals';
import {ratelimit} from './rate_limiters';
<<<<<<< HEAD
import {TimeScale} from './time_scale';
=======
import {PxSpan, TimeScale} from './time_scale';
>>>>>>> bad11ba2

interface Range {
  start?: number;
  end?: number;
}

function chooseLatest<T extends Timestamped>(current: T, next: T): T {
  if (next !== current && next.lastUpdate > current.lastUpdate) {
    // |next| is from state. Callers may mutate the return value of
    // this function so we need to clone |next| to prevent bad mutations
    // of state:
    return Object.assign({}, next);
  }
  return current;
}

// Calculate the space a scrollbar takes up so that we can subtract it from
// the canvas width.
function calculateScrollbarWidth() {
  const outer = document.createElement('div');
  outer.style.overflowY = 'scroll';
  const inner = document.createElement('div');
  outer.appendChild(inner);
  document.body.appendChild(outer);
  const width =
      outer.getBoundingClientRect().width - inner.getBoundingClientRect().width;
  document.body.removeChild(outer);
  return width;
}

export class TimeWindow {
  private readonly MIN_DURATION_NS = 10;
  private _start: HighPrecisionTime = new HighPrecisionTime();
  private _durationNanos: number = 10e9;

  private get _end(): HighPrecisionTime {
    return this._start.addNanos(this._durationNanos);
  }

  update(span: Span<HighPrecisionTime>) {
    this._start = span.start;
    this._durationNanos = Math.max(this.MIN_DURATION_NS, span.duration.nanos);
    this.preventClip();
  }

  // Pan the window by certain number of seconds
  pan(offset: HighPrecisionTime) {
    this._start = this._start.add(offset);
    this.preventClip();
  }

  // Zoom in or out a bit centered on a specific offset from the root
  // Offset represents the center of the zoom as a normalized value between 0
  // and 1 where 0 is the start of the time window and 1 is the end
  zoom(ratio: number, offset: number) {
    // TODO(stevegolton): Handle case where trace time < MIN_DURATION_NS

    const traceDuration = globals.stateTraceTime().duration;
    const minDuration = Math.min(this.MIN_DURATION_NS, traceDuration.nanos);
    const newDurationNanos = Math.max(this._durationNanos * ratio, minDuration);
    // Delta between new and old duration
    // +ve if new duration is shorter than old duration
    const durationDeltaNanos = this._durationNanos - newDurationNanos;
    // If offset is 0, don't move the start at all
    // If offset if 1, move the start by the amount the duration has changed
    // If new duration is shorter - move start to right
    // If new duration is longer - move start to left
    this._start = this._start.addNanos(durationDeltaNanos * offset);
    this._durationNanos = newDurationNanos;
    this.preventClip();
  }

  createTimeScale(startPx: number, endPx: number): TimeScale {
    return new TimeScale(
        this._start, this._durationNanos, new PxSpan(startPx, endPx));
  }

  // Get timespan covering entire range of the window
  get timeSpan(): HighPrecisionTimeSpan {
    return new HighPrecisionTimeSpan(this._start, this._end);
  }

  get timestampSpan(): Span<TPTime> {
    return new TPTimeSpan(this.earliest, this.latest);
  }

  get earliest(): TPTime {
    return this._start.toTPTime('floor');
  }

  get latest(): TPTime {
    return this._start.addNanos(this._durationNanos).toTPTime('ceil');
  }

  // Limit the zoom and pan
  private preventClip() {
    const traceTimeSpan = globals.stateTraceTime();
    const traceDurationNanos = traceTimeSpan.duration.nanos;

    if (this._durationNanos > traceDurationNanos) {
      this._start = traceTimeSpan.start;
      this._durationNanos = traceDurationNanos;
    }

    if (this._start.isLessThan(traceTimeSpan.start)) {
      this._start = traceTimeSpan.start;
    }

    const end = this._start.addNanos(this._durationNanos);
    if (end.isGreaterThan(traceTimeSpan.end)) {
      this._start = traceTimeSpan.end.subtractNanos(this._durationNanos);
    }
  }
}

/**
 * State that is shared between several frontend components, but not the
 * controller. This state is updated at 60fps.
 */
export class FrontendLocalState {
  visibleWindow = new TimeWindow();
  startPx: number = 0;
  endPx: number = 0;
  showPanningHint = false;
  showCookieConsent = false;
  visibleTracks = new Set<string>();
  prevVisibleTracks = new Set<string>();
  scrollToTrackId?: string|number;
  httpRpcState: HttpRpcState = {connected: false};
  newVersionAvailable = false;

  // This is used to calculate the tracks within a Y range for area selection.
  areaY: Range = {};

  private scrollBarWidth?: number;

  private _visibleState: VisibleState = {
    lastUpdate: 0,
    start: 0n,
    end: BigInt(10e9),
    resolution: 1n,
  };

  private _selectedArea?: Area;

  // TODO: there is some redundancy in the fact that both |visibleWindowTime|
  // and a |timeScale| have a notion of time range. That should live in one
  // place only.

  getScrollbarWidth() {
    if (this.scrollBarWidth === undefined) {
      this.scrollBarWidth = calculateScrollbarWidth();
    }
    return this.scrollBarWidth;
  }

  setHttpRpcState(httpRpcState: HttpRpcState) {
    this.httpRpcState = httpRpcState;
    globals.rafScheduler.scheduleFullRedraw();
  }

  addVisibleTrack(trackId: string) {
    this.visibleTracks.add(trackId);
  }

  // Called when beginning a canvas redraw.
  clearVisibleTracks() {
    this.visibleTracks.clear();
  }

  // Called when the canvas redraw is complete.
  sendVisibleTracks() {
    if (this.prevVisibleTracks.size !== this.visibleTracks.size ||
        ![...this.prevVisibleTracks].every(
            (value) => this.visibleTracks.has(value))) {
      globals.dispatch(
          Actions.setVisibleTracks({tracks: Array.from(this.visibleTracks)}));
      this.prevVisibleTracks = new Set(this.visibleTracks);
    }
  }

<<<<<<< HEAD
=======
  zoomVisibleWindow(ratio: number, centerPoint: number) {
    this.visibleWindow.zoom(ratio, centerPoint);
    this.kickUpdateLocalState();
  }

  panVisibleWindow(delta: HighPrecisionTime) {
    this.visibleWindow.pan(delta);
    this.kickUpdateLocalState();
  }

>>>>>>> bad11ba2
  mergeState(state: FrontendState): void {
    // This is unfortunately subtle. This class mutates this._visibleState.
    // Since we may not mutate |state| (in order to make immer's immutable
    // updates work) this means that we have to make a copy of the visibleState.
    // when updating it. We don't want to have to do that unnecessarily so
    // chooseLatest returns a shallow clone of state.visibleState *only* when
    // that is the newer state. All of these complications should vanish when
    // we remove this class.
    const previousVisibleState = this._visibleState;
    this._visibleState = chooseLatest(this._visibleState, state.visibleState);
    const visibleStateWasUpdated = previousVisibleState !== this._visibleState;
    if (visibleStateWasUpdated) {
      this.updateLocalTime(new HighPrecisionTimeSpan(
          HighPrecisionTime.fromTPTime(this._visibleState.start),
          HighPrecisionTime.fromTPTime(this._visibleState.end),
          ));
    }
  }

  // Set the highlight box to draw
  selectArea(
      start: TPTime, end: TPTime,
      tracks = this._selectedArea ? this._selectedArea.tracks : []) {
    assertTrue(
        end >= start,
        `Impossible select area: start [${start}] >= end [${end}]`);
    this.showPanningHint = true;
    this._selectedArea = {start, end, tracks},
    globals.rafScheduler.scheduleFullRedraw();
  }

  deselectArea() {
    this._selectedArea = undefined;
    globals.rafScheduler.scheduleRedraw();
  }

  get selectedArea(): Area|undefined {
    return this._selectedArea;
  }

  private ratelimitedUpdateVisible = ratelimit(() => {
    globals.dispatch(Actions.setVisibleTraceTime(this._visibleState));
  }, 50);

  private updateLocalTime(ts: Span<HighPrecisionTime>) {
    const traceBounds = globals.stateTraceTime();
    const start = ts.start.clamp(traceBounds.start, traceBounds.end);
    const end = ts.end.clamp(traceBounds.start, traceBounds.end);
    this.visibleWindow.update(new HighPrecisionTimeSpan(start, end));
    this.updateResolution();
  }

  private updateResolution() {
    this._visibleState.lastUpdate = Date.now() / 1000;
    this._visibleState.resolution = globals.getCurResolution();
    this.ratelimitedUpdateVisible();
  }

  private kickUpdateLocalState() {
    this._visibleState.lastUpdate = Date.now() / 1000;
    this._visibleState.start = this.visibleWindowTime.start.toTPTime();
    this._visibleState.end = this.visibleWindowTime.end.toTPTime();
    this._visibleState.resolution = globals.getCurResolution();
    this.ratelimitedUpdateVisible();
  }

  updateVisibleTime(ts: Span<HighPrecisionTime>) {
    this.updateLocalTime(ts);
    this.kickUpdateLocalState();
  }

  // Whenever start/end px of the timeScale is changed, update
  // the resolution.
  updateLocalLimits(pxStart: number, pxEnd: number) {
    // Numbers received here can be negative or equal, but we should fix that
    // before updating the timescale.
    pxStart = Math.max(0, pxStart);
    pxEnd = Math.max(0, pxEnd);
    if (pxStart === pxEnd) pxEnd = pxStart + 1;
    this.startPx = pxStart;
    this.endPx = pxEnd;
    this.updateResolution();
  }

  // Get the time scale for the visible window
  get visibleTimeScale(): TimeScale {
    return this.visibleWindow.createTimeScale(this.startPx, this.endPx);
  }

  // Produces a TimeScale object for this time window provided start and end px
  getTimeScale(startPx: number, endPx: number): TimeScale {
    return this.visibleWindow.createTimeScale(startPx, endPx);
  }

  // Get the bounds of the window in pixels
  get windowSpan(): PxSpan {
    return new PxSpan(this.startPx, this.endPx);
  }

  // Get the bounds of the visible time window as a time span
  get visibleWindowTime(): Span<HighPrecisionTime> {
    return this.visibleWindow.timeSpan;
  }
}<|MERGE_RESOLUTION|>--- conflicted
+++ resolved
@@ -33,11 +33,7 @@
 
 import {globals} from './globals';
 import {ratelimit} from './rate_limiters';
-<<<<<<< HEAD
-import {TimeScale} from './time_scale';
-=======
 import {PxSpan, TimeScale} from './time_scale';
->>>>>>> bad11ba2
 
 interface Range {
   start?: number;
@@ -219,8 +215,6 @@
     }
   }
 
-<<<<<<< HEAD
-=======
   zoomVisibleWindow(ratio: number, centerPoint: number) {
     this.visibleWindow.zoom(ratio, centerPoint);
     this.kickUpdateLocalState();
@@ -231,7 +225,6 @@
     this.kickUpdateLocalState();
   }
 
->>>>>>> bad11ba2
   mergeState(state: FrontendState): void {
     // This is unfortunately subtle. This class mutates this._visibleState.
     // Since we may not mutate |state| (in order to make immer's immutable
