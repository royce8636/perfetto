--- conflicted
+++ resolved
@@ -107,11 +107,7 @@
 }
 
 export function convertTraceToPprofAndDownload(
-<<<<<<< HEAD
-    trace: Blob, pid: number, ts: number) {
-=======
     trace: Blob, pid: number, ts: TPTime) {
->>>>>>> 05277f7f
   makeWorkerAndPost({
     kind: 'ConvertTraceToPprof',
     trace,
